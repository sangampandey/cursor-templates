--- conflicted
+++ resolved
@@ -36,45 +36,6 @@
         {
           "key": "Referrer-Policy",
           "value": "strict-origin-when-cross-origin"
-<<<<<<< HEAD
-        }
-      ]
-    },
-    {
-      "source": "/static/(.*)",
-      "headers": [
-        {
-          "key": "Cache-Control",
-          "value": "public, max-age=31536000, immutable"
-        }
-      ]
-    },
-    {
-      "source": "/(.*)\\.css",
-      "headers": [
-        {
-          "key": "Cache-Control",
-          "value": "public, max-age=31536000, immutable"
-        }
-      ]
-    },
-    {
-      "source": "/(.*)\\.js",
-      "headers": [
-        {
-          "key": "Cache-Control",
-          "value": "public, max-age=31536000, immutable"
-=======
->>>>>>> a8867360
-        }
-      ]
-    },
-    {
-      "source": "/(.*)\\.(?:png|jpg|jpeg|gif|svg|ico|woff|woff2|ttf|eot)",
-      "headers": [
-        {
-          "key": "Cache-Control",
-          "value": "public, max-age=31536000, immutable"
         }
       ]
     }
